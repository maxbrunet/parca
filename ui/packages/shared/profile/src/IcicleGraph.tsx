// Copyright 2022 The Parca Authors
// Licensed under the Apache License, Version 2.0 (the "License");
// you may not use this file except in compliance with the License.
// You may obtain a copy of the License at
//
// http://www.apache.org/licenses/LICENSE-2.0
//
// Unless required by applicable law or agreed to in writing, software
// distributed under the License is distributed on an "AS IS" BASIS,
// WITHOUT WARRANTIES OR CONDITIONS OF ANY KIND, either express or implied.
// See the License for the specific language governing permissions and
// limitations under the License.

import React, {MouseEvent, useEffect, useRef, useState} from 'react';

import {throttle} from 'lodash';
import {pointer} from 'd3-selection';
import {scaleLinear} from 'd3-scale';
import {Flamegraph, FlamegraphNode, FlamegraphRootNode} from '@parca/client';
import {GraphTooltip} from '@parca/components';
import {getLastItem, diffColor, isSearchMatch} from '@parca/functions';
import {useAppSelector, selectDarkMode, selectSearchNodeString} from '@parca/store';

import {hexifyAddress} from './utils';
import {HoveringNode} from '@parca/components/src/GraphTooltip';

interface IcicleGraphProps {
  graph: Flamegraph;
  sampleUnit: string;
  width?: number;
  curPath: string[];
  setCurPath: (path: string[]) => void;
}

interface IcicleGraphNodesProps {
  data: FlamegraphNode[];
  x: number;
  y: number;
  total: number;
  totalWidth: number;
  level: number;
  curPath: string[];
  setCurPath: (path: string[]) => void;
  setHoveringNode: (node: FlamegraphNode | FlamegraphRootNode | undefined) => void;
  path: string[];
  xScale: (value: number) => number;
}

interface IcicleGraphRootNodeProps {
  node: FlamegraphRootNode;
  xScale: (value: number) => number;
  total: number;
  totalWidth: number;
  curPath: string[];
  setCurPath: (path: string[]) => void;
  setHoveringNode: (node: FlamegraphNode | FlamegraphRootNode | undefined) => void;
}

interface IcicleRectProps {
  x: number;
  y: number;
  width: number;
  height: number;
  color: string;
  name: string;
  onMouseEnter: (e: MouseEvent) => void;
  onMouseLeave: (e: MouseEvent) => void;
  onClick: (e: MouseEvent) => void;
  curPath: string[];
}

const RowHeight = 26;

const icicleRectStyles = {
  cursor: 'pointer',
  transition: 'opacity .15s linear',
};
const fadedIcicleRectStyles = {
  cursor: 'pointer',
  transition: 'opacity .15s linear',
  opacity: '0.5',
};

function IcicleRect({
  x,
  y,
  width,
  height,
  color,
  name,
  onMouseEnter,
  onMouseLeave,
  onClick,
  curPath,
}: IcicleRectProps): JSX.Element {
  const currentSearchString = useAppSelector(selectSearchNodeString);
  const isFaded = curPath.length > 0 && name !== curPath[curPath.length - 1];
  const styles = isFaded ? fadedIcicleRectStyles : icicleRectStyles;

  return (
    <g
      transform={`translate(${x + 1}, ${y + 1})`}
      style={styles}
      onMouseEnter={onMouseEnter}
      onMouseLeave={onMouseLeave}
      onClick={onClick}
    >
      <rect
        x={0}
        y={0}
        width={width - 1}
        height={height - 1}
        style={{
          opacity:
            currentSearchString !== undefined &&
            currentSearchString !== '' &&
            !isSearchMatch(currentSearchString, name)
              ? 0.5
              : 1,
          fill: color,
        }}
      />
      {width > 5 && (
        <svg width={width - 5} height={height}>
          <text x={5} y={15} style={{fontSize: '12px'}}>
            {name}
          </text>
        </svg>
      )}
    </g>
  );
}

export function nodeLabel(node: FlamegraphNode): string {
  if (node.meta === undefined) return '<unknown>';
  const mapping = `${
    node.meta?.mapping?.file !== undefined && node.meta?.mapping?.file !== ''
      ? '[' + (getLastItem(node.meta.mapping.file) ?? '') + '] '
      : ''
  }`;
  if (node.meta.function?.name !== undefined && node.meta.function?.name !== '')
    return mapping + node.meta.function.name;

  const address = hexifyAddress(node.meta.location?.address);
  const fallback = `${mapping}${address}`;

  return fallback === '' ? '<unknown>' : fallback;
}

export function IcicleGraphNodes({
  data,
  x,
  y,
  xScale,
  total,
  totalWidth,
  level,
  setHoveringNode,
  path,
  setCurPath,
  curPath,
}: IcicleGraphNodesProps): JSX.Element {
  const isDarkMode = useAppSelector(selectDarkMode);

  const nodes =
    curPath.length === 0 ? data : data.filter(d => d != null && curPath[0] === nodeLabel(d));

  const nextLevel = level + 1;

  return (
    <g transform={`translate(${x}, ${y})`}>
      {nodes.map((d, i) => {
        const cumulative = parseFloat(d.cumulative);
        const diff = parseFloat(d.diff);
        const start = nodes.slice(0, i).reduce((sum, d) => sum + parseFloat(d.cumulative), 0);

        const nextCurPath = curPath.length === 0 ? [] : curPath.slice(1);
        const width =
          nextCurPath.length > 0 || (nextCurPath.length === 0 && curPath.length === 1)
            ? totalWidth
            : xScale(cumulative);

        if (width <= 1) {
          return <></>;
        }

        const name = nodeLabel(d);
        const key = `${level}-${i}`;
        const nextPath = path.concat([name]);

        const color = diffColor(diff, cumulative, isDarkMode);

        const onClick = (): void => {
          setCurPath(nextPath);
        };

        const xStart = xScale(start);
        const newXScale =
          nextCurPath.length === 0 && curPath.length === 1
            ? scaleLinear().domain([0, cumulative]).range([0, totalWidth])
            : xScale;

        const onMouseEnter = (): void => setHoveringNode(d);
        const onMouseLeave = (): void => setHoveringNode(undefined);

        return (
          <React.Fragment key={`node-${key}`}>
            <IcicleRect
              key={`rect-${key}`}
              x={xStart}
              y={0}
              width={width}
              height={RowHeight}
              name={name}
              color={color}
              onClick={onClick}
              onMouseEnter={onMouseEnter}
              onMouseLeave={onMouseLeave}
              curPath={curPath}
            />
            {data !== undefined && data.length > 0 && (
              <IcicleGraphNodes
                key={`node-${key}`}
                data={d.children}
                x={xStart}
                y={RowHeight}
                xScale={newXScale}
                total={total}
                totalWidth={totalWidth}
                level={nextLevel}
                setHoveringNode={setHoveringNode}
                path={nextPath}
                curPath={nextCurPath}
                setCurPath={setCurPath}
              />
            )}
          </React.Fragment>
        );
      })}
    </g>
  );
}

const MemoizedIcicleGraphNodes = React.memo(IcicleGraphNodes);

export function IcicleGraphRootNode({
  node,
  xScale,
  total,
  totalWidth,
  setHoveringNode,
  setCurPath,
  curPath,
}: IcicleGraphRootNodeProps): JSX.Element {
  const isDarkMode = useAppSelector(selectDarkMode);

  const cumulative = parseFloat(node.cumulative);
  const diff = parseFloat(node.diff);
  const color = diffColor(diff, cumulative, isDarkMode);

  const onClick = (): void => setCurPath([]);
  const onMouseEnter = (): void => setHoveringNode(node);
  const onMouseLeave = (): void => setHoveringNode(undefined);
  const path: string[] = [];

  return (
    <g transform={'translate(0, 0)'}>
      <IcicleRect
        x={0}
        y={0}
        width={totalWidth}
        height={RowHeight}
        name={'root'}
        color={color}
        onClick={onClick}
        onMouseEnter={onMouseEnter}
        onMouseLeave={onMouseLeave}
        curPath={curPath}
      />
      <MemoizedIcicleGraphNodes
        data={node.children}
        x={0}
        y={RowHeight}
        xScale={xScale}
        total={total}
        totalWidth={totalWidth}
        level={0}
        setHoveringNode={setHoveringNode}
        path={path}
        curPath={curPath}
        setCurPath={setCurPath}
      />
    </g>
  );
}

const MemoizedIcicleGraphRootNode = React.memo(IcicleGraphRootNode);

export default function IcicleGraph({
  graph,
  width,
  setCurPath,
  curPath,
  sampleUnit,
}: IcicleGraphProps): JSX.Element {
  const [hoveringNode, setHoveringNode] = useState<
    FlamegraphNode | FlamegraphRootNode | undefined
  >();
  const [pos, setPos] = useState([0, 0]);
  const [height, setHeight] = useState(0);
  const svg = useRef(null);
  const ref = useRef<SVGGElement>(null);

  useEffect(() => {
    if (ref.current != null) {
      setHeight(ref?.current.getBoundingClientRect().height);
    }
  }, [width]);

  if (graph.root === undefined || width === undefined) return <></>;

  const throttledSetPos = throttle(setPos, 20);
  const onMouseMove = (e: React.MouseEvent<SVGSVGElement | HTMLDivElement>): void => {
    // X/Y coordinate array relative to svg
    const rel = pointer(e);

    throttledSetPos([rel[0], rel[1]]);
  };

  const total = parseFloat(graph.total);
  const xScale = scaleLinear().domain([0, total]).range([0, width]);

  return (
    <div onMouseLeave={() => setHoveringNode(undefined)}>
      <GraphTooltip
        unit={sampleUnit}
        total={total}
        x={pos[0]}
        y={pos[1]}
<<<<<<< HEAD
        // FIXME: Data structure of HoveringNode should be redefined
        // to not require properties of CallgraphNode into FlamegraphNode and vice versa
        // @ts-expect-error
        hoveringNode={hoveringNode}
=======
        hoveringNode={hoveringNode as HoveringNode}
>>>>>>> bd028ff3
        contextElement={svg.current}
      />
      <svg
        className="font-robotoMono"
        width={width}
        height={height}
        onMouseMove={onMouseMove}
        preserveAspectRatio="xMinYMid"
        ref={svg}
      >
        <g ref={ref}>
          <MemoizedIcicleGraphRootNode
            node={graph.root}
            setHoveringNode={setHoveringNode}
            curPath={curPath}
            setCurPath={setCurPath}
            xScale={xScale}
            total={total}
            totalWidth={width}
          />
        </g>
      </svg>
    </div>
  );
}<|MERGE_RESOLUTION|>--- conflicted
+++ resolved
@@ -337,14 +337,7 @@
         total={total}
         x={pos[0]}
         y={pos[1]}
-<<<<<<< HEAD
-        // FIXME: Data structure of HoveringNode should be redefined
-        // to not require properties of CallgraphNode into FlamegraphNode and vice versa
-        // @ts-expect-error
-        hoveringNode={hoveringNode}
-=======
         hoveringNode={hoveringNode as HoveringNode}
->>>>>>> bd028ff3
         contextElement={svg.current}
       />
       <svg
