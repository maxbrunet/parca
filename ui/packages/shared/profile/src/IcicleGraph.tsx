--- conflicted
+++ resolved
@@ -17,12 +17,8 @@
 import {pointer} from 'd3-selection';
 import {scaleLinear} from 'd3-scale';
 import {Flamegraph, FlamegraphNode, FlamegraphRootNode} from '@parca/client';
-<<<<<<< HEAD
-import {FlamegraphTooltip} from '@parca/components';
-=======
 import {GraphTooltip} from '@parca/components';
->>>>>>> 0c682cc8
-import {getLastItem, diffColor, isSearchMatch} from '@parca/functions';
+import {getLastItem, diffColor, isSearchMatch, SEARCH_STRING_COLOR} from '@parca/functions';
 import {useAppSelector, selectDarkMode, selectSearchNodeString} from '@parca/store';
 import useIsShiftDown from '@parca/components/src/hooks/useIsShiftDown';
 
@@ -206,7 +202,6 @@
             ? scaleLinear().domain([0, cumulative]).range([0, totalWidth])
             : xScale;
 
-<<<<<<< HEAD
         const onMouseEnter = () => {
           if (isShiftDown) return;
 
@@ -217,10 +212,6 @@
 
           setHoveringNode(undefined);
         };
-=======
-        const onMouseEnter = (): void => setHoveringNode(d);
-        const onMouseLeave = (): void => setHoveringNode(undefined);
->>>>>>> 0c682cc8
 
         return (
           <React.Fragment key={`node-${key}`}>
@@ -278,7 +269,6 @@
   const diff = parseFloat(node.diff);
   const color = diffColor(diff, cumulative, isDarkMode);
 
-<<<<<<< HEAD
   const onClick = () => setCurPath([]);
   const onMouseEnter = () => {
     if (isShiftDown) return;
@@ -292,12 +282,6 @@
   };
 
   const path = [];
-=======
-  const onClick = (): void => setCurPath([]);
-  const onMouseEnter = (): void => setHoveringNode(node);
-  const onMouseLeave = (): void => setHoveringNode(undefined);
-  const path: string[] = [];
->>>>>>> 0c682cc8
 
   return (
     <g transform={'translate(0, 0)'}>
