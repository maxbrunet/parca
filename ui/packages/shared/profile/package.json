--- conflicted
+++ resolved
@@ -4,16 +4,10 @@
   "description": "Profile viewing libraries",
   "dependencies": {
     "@iconify/react": "^3.2.2",
-<<<<<<< HEAD
-    "@parca/client": "^0.14.16",
-    "@parca/dynamicsize": "^0.14.29",
-    "@parca/functions": "^0.14.31",
-    "@parca/parser": "^0.14.29",
-=======
     "@parca/client": "^0.14.37",
     "@parca/dynamicsize": "^0.14.36",
+    "@parca/functions": "^0.14.31",
     "@parca/parser": "^0.14.36",
->>>>>>> 21acf8f5
     "d3-scale": "^4.0.2",
     "d3-selection": "3.0.0",
     "react-copy-to-clipboard": "^5.1.0"
