import React, {Fragment, useState, useEffect} from 'react';
import {Transition} from '@headlessui/react';
import {Query} from '@parca/parser';
import {LabelsResponse, QueryServiceClient, ValuesResponse} from '@parca/client';
import {usePopper} from 'react-popper';
import cx from 'classnames';

<<<<<<< HEAD
import {useParcaTheme} from '../ParcaThemeContext';
=======
import Spinner from '../Spinner';
>>>>>>> aeeac5d1
import {useGrpcMetadata} from '../GrpcMetadataContext';

interface MatchersInputProps {
  queryClient: QueryServiceClient;
  setMatchersString: (arg: string) => void;
  runQuery: () => void;
  currentQuery: Query;
}

export interface ILabelNamesResult {
  response?: LabelsResponse;
  error?: Error;
}
export interface ILabelValuesResult {
  response?: ValuesResponse;
  error?: Error;
}

interface UseLabelNames {
  result: ILabelNamesResult;
  loading: boolean;
}

interface Matchers {
  key: string;
  matcherType: string;
  value: string;
}

enum Labels {
  labelName = 'labelName',
  labelValue = 'labelValue',
  literal = 'literal',
}

const LoadingSpinner = () => {
  return (
    <div className="pt-2 pb-4">
      <Spinner />
    </div>
  );
};

// eslint-disable-next-line no-useless-escape
const labelNameValueRe = /(^([a-z])\w+)(=|!=|=~|!~)(\")[a-zA-Z0-9_.-:]*(\")$/g;

const addQuoteMarks = (labelValue: string) => {
  // eslint-disable-next-line no-useless-escape
  return `\"${labelValue}\"`;
};

export const useLabelNames = (client: QueryServiceClient): UseLabelNames => {
  const [loading, setLoading] = useState(true);
  const [result, setResult] = useState<ILabelNamesResult>({});
  const metadata = useGrpcMetadata();

  useEffect(() => {
    const call = client.labels({match: []}, {meta: metadata});
<<<<<<< HEAD

=======
>>>>>>> aeeac5d1
    setLoading(true);
    call.response
      .then(response => {
        setResult({response: response});
<<<<<<< HEAD
      })
      .catch(error => {
        setResult({error: error});
      })
      .finally(() => setLoading(false));
=======
        setLoading(false);
      })
      .catch(error => {
        setResult({error: error});
        setLoading(false);
      });
>>>>>>> aeeac5d1
  }, [client, metadata]);

  return {result, loading};
};

class Suggestion {
  type: string;
  typeahead: string;
  value: string;

  constructor(type: string, typeahead: string, value: string) {
    this.type = type;
    this.typeahead = typeahead;
    this.value = value;
  }
}

class Suggestions {
  literals: Suggestion[];
  labelNames: Suggestion[];
  labelValues: Suggestion[];

  constructor() {
    this.literals = [];
    this.labelNames = [];
    this.labelValues = [];
  }
}

const MatchersInput = ({
  queryClient,
  setMatchersString,
  runQuery,
  currentQuery,
}: MatchersInputProps): JSX.Element => {
  const [inputRef, setInputRef] = useState<string>('');
  const [divInputRef, setDivInputRef] = useState<HTMLDivElement | null>(null);
  const [currentLabelsCollection, setCurrentLabelsCollection] = useState<string[] | null>(null);
  const [localMatchers, setLocalMatchers] = useState<Matchers[] | null>(null);
  const [focusedInput, setFocusedInput] = useState(false);
  const [showSuggest, setShowSuggest] = useState(true);
  const [highlightedSuggestionIndex, setHighlightedSuggestionIndex] = useState(-1);
  const [lastCompleted, setLastCompleted] = useState<Suggestion>(new Suggestion('', '', ''));
  const [popperElement, setPopperElement] = useState<HTMLDivElement | null>(null);
  const [labelValuesResponse, setLabelValuesResponse] = useState<string[] | null>(null);
  const [labelValuesLoading, setLabelValuesLoading] = useState(false);
  const {styles, attributes} = usePopper(divInputRef, popperElement, {
    placement: 'bottom-start',
  });
  const metadata = useGrpcMetadata();
  const {loader: Spinner} = useParcaTheme();

  const {loading: labelNamesLoading, result} = useLabelNames(queryClient);
  const {response: labelNamesResponse, error: labelNamesError} = result;
<<<<<<< HEAD

  const LoadingSpinner = () => {
    return <div className="pt-2 pb-4">{Spinner}</div>;
  };
=======
>>>>>>> aeeac5d1

  const getLabelNameValues = (labelName: string) => {
    const call = queryClient.values({labelName: labelName, match: []}, {meta: metadata});

    setLabelValuesLoading(true);
<<<<<<< HEAD

    call.response
      .then(response => {
        setLabelValuesResponse(response.labelValues);
=======
    call.response
      .then(response => {
        setLabelValuesResponse(response.labelValues);
        setLabelValuesLoading(false);
>>>>>>> aeeac5d1
      })
      .catch(() => {
        setLabelValuesResponse(null);
        setLabelValuesLoading(false);
<<<<<<< HEAD
      })
      .finally(() => setLabelValuesLoading(false));
=======
      });
>>>>>>> aeeac5d1
  };

  const labelNames =
    (labelNamesError === undefined || labelNamesError == null) &&
    labelNamesResponse !== undefined &&
    labelNamesResponse != null
      ? labelNamesResponse.labelNames.filter(e => e !== '__name__')
      : [];

  const labelValues =
    labelValuesResponse !== undefined && labelValuesResponse != null ? labelValuesResponse : [];

  const value = currentQuery.matchersString();
  const suggestionSections = new Suggestions();

  Query.suggest(`{${value}`).forEach(function (s) {
    // Skip suggestions that we just completed. This really only works,
    // because we know the language is not repetitive. For a language that
    // has a repeating word, this would not work.
    if (lastCompleted !== null && lastCompleted.type === s.type) {
      return;
    }

    // Need to figure out if any literal suggestions make sense, but a
    // closing bracket doesn't in the guided query experience because all
    // we have the user do is type the matchers.
    if (s.type === Labels.literal && s.value !== '}') {
      suggestionSections.literals.push({
        type: s.type,
        typeahead: '',
        value: s.value,
      });
    }
    if (s.type === Labels.labelName) {
      const inputValue = s.typeahead.trim().toLowerCase();
      const inputLength = inputValue.length;

      const matches = labelNames.filter(function (label) {
        return label.toLowerCase().slice(0, inputLength) === inputValue;
      });

      matches.forEach(m =>
        suggestionSections.labelNames.push({
          type: s.type,
          typeahead: s.typeahead,
          value: m,
        })
      );
    }
    if (s.type === Labels.labelValue) {
      const inputValue = s.typeahead.trim().toLowerCase();
      const inputLength = inputValue.length;

      const matches = labelValues.filter(function (label) {
        return label.toLowerCase().slice(0, inputLength) === inputValue;
      });

      matches.forEach(m =>
        suggestionSections.labelValues.push({
          type: s.type,
          typeahead: s.typeahead,
          value: m,
        })
      );
    }
  });

  const suggestionsLength =
    suggestionSections.literals.length +
    suggestionSections.labelNames.length +
    suggestionSections.labelValues.length;

  const getLabelsFromMatchers = matchers => {
    return matchers
      .filter(matcher => matcher.key !== '__name__')
      .map(matcher => `${matcher.key}${matcher.matcherType}${addQuoteMarks(matcher.value)}`);
  };

  useEffect(() => {
    const matchers = currentQuery.matchers.filter(matcher => matcher.key !== '__name__');

    if (matchers.length > 0) {
      setCurrentLabelsCollection(getLabelsFromMatchers(matchers));
    } else {
      if (localMatchers !== null) setCurrentLabelsCollection(getLabelsFromMatchers(localMatchers));
    }
    // eslint-disable-next-line react-hooks/exhaustive-deps
  }, [currentQuery.matchers]);

  const resetHighlight = (): void => setHighlightedSuggestionIndex(-1);
  const resetLastCompleted = (): void => setLastCompleted(new Suggestion('', '', ''));

  const onChange = (e: React.ChangeEvent<HTMLInputElement>): void => {
    const newValue = e.target.value;
    setInputRef(newValue);
    resetLastCompleted();
    resetHighlight();
  };

  const complete = (suggestion: Suggestion): string => {
    return value.slice(0, value.length - suggestion.typeahead.length) + suggestion.value;
  };

  const getSuggestion = (index: number): Suggestion => {
    if (suggestionSections.labelValues.length > 0) {
      if (index < suggestionSections.labelValues.length) {
        return suggestionSections.labelValues[index];
      }
      return suggestionSections.literals[index - suggestionSections.labelValues.length];
    }

    if (index < suggestionSections.labelNames.length) {
      return suggestionSections.labelNames[index];
    }
    return suggestionSections.literals[index - suggestionSections.labelNames.length];
  };

  const highlightNext = (): void => {
    const nextIndex = highlightedSuggestionIndex + 1;

    if (nextIndex === suggestionsLength) {
      resetHighlight();
      return;
    }
    setHighlightedSuggestionIndex(nextIndex);
  };

  const highlightPrevious = (): void => {
    if (highlightedSuggestionIndex === -1) {
      // Didn't select anything, so starting at the bottom.
      setHighlightedSuggestionIndex(suggestionsLength - 1);
      return;
    }

    setHighlightedSuggestionIndex(highlightedSuggestionIndex - 1);
  };

  const applySuggestion = (suggestionIndex: number): void => {
    let suggestion = getSuggestion(suggestionIndex);

    if (suggestion.type === Labels.labelValue) {
      suggestion.value = addQuoteMarks(suggestion.value);
    }

    const newValue = complete(suggestion);
    resetHighlight();

    if (suggestion.type === Labels.labelName) {
      getLabelNameValues(suggestion.value);
    }

    setLastCompleted(suggestion);
    setMatchersString(newValue);

    if (suggestion.type === Labels.labelValue) {
      const values = newValue.split(',');

      if (
        currentLabelsCollection === null ||
        (currentLabelsCollection && currentLabelsCollection.length === 0)
      ) {
        setCurrentLabelsCollection(values);
      } else {
        setCurrentLabelsCollection((oldValues: string[]) => [
          ...oldValues,
          values[values.length - 1],
        ]);
      }

      setInputRef('');
      focus();
      return;
    }

    if (lastCompleted.type === Labels.labelValue && suggestion.type === Labels.literal) {
      setInputRef('');
      focus();
      return;
    }

    if (currentLabelsCollection !== null) {
      setInputRef(newValue.substring(newValue.lastIndexOf(',') + 1));
      focus();
      return;
    }

    setInputRef(newValue);
    focus();
  };

  const applyHighlightedSuggestion = (): void => {
    applySuggestion(highlightedSuggestionIndex);
  };

  const handleKeyUp = (event: React.KeyboardEvent<HTMLInputElement>): void => {
    const values = inputRef.replaceAll(',', '');

    if (labelNameValueRe.test(inputRef)) {
      if (currentLabelsCollection === null) {
        setMatchersString(inputRef);
      } else {
        setMatchersString(currentLabelsCollection?.join(',') + ',' + values);
      }
      setInputRef('');
    }

    if (event.key === ',') {
      if (inputRef.length === 0) event.preventDefault();

      const values = inputRef.replaceAll(',', '');
      if (currentLabelsCollection === null) {
        setCurrentLabelsCollection([values]);
      } else {
        setCurrentLabelsCollection((oldValues: string[]) => {
          if (!labelNameValueRe.test(inputRef)) return oldValues;
          return [...oldValues, values];
        });
        setMatchersString(currentLabelsCollection?.join(',') + ',' + values);
      }

      setInputRef('');
    }
  };

  const handleKeyPress = (event: React.KeyboardEvent<HTMLInputElement>): void => {
    // If there is a highlighted suggestion and enter is hit, we complete
    // with the highlighted suggestion.
    if (highlightedSuggestionIndex >= 0 && event.key === 'Enter') {
      applyHighlightedSuggestion();
      if (lastCompleted.type === Labels.labelValue) setLabelValuesResponse(null);

      const matchers = currentQuery.matchers.filter(matcher => matcher.key !== '__name__');
      setLocalMatchers(prevState => {
        if (inputRef.length > 0) return prevState;
        if (matchers.length === 0) return prevState;
        return matchers;
      });
    }

    // If no suggestions is highlighted and we hit enter, we run the query,
    // and hide suggestions until another actions enables them again.
    if (highlightedSuggestionIndex === -1 && event.key === 'Enter') {
      if (lastCompleted.type === 'labelValue') setLabelValuesResponse(null);
      setShowSuggest(false);
      runQuery();
      return;
    }

    setShowSuggest(true);
  };

  const handleKeyDown = (event: React.KeyboardEvent<HTMLInputElement>): void => {
    if (event.key === 'Backspace' && !inputRef) {
      if (currentLabelsCollection === null) return;

      removeLabel(currentLabelsCollection.length - 1);
      removeLocalMatcher();
    }

    // Don't need to handle any key interactions if no suggestions there.
    if (suggestionsLength === 0) {
      return;
    }

    // Handle tabbing through suggestions.
    if (event.key === 'Tab' && suggestionsLength > 0) {
      event.preventDefault();
      if (event.shiftKey) {
        // Shift + tab goes up.
        highlightPrevious();
        return;
      }
      // Just tab goes down.
      highlightNext();
    }

    // Up arrow highlights previous suggestions.
    if (event.key === 'ArrowUp') {
      highlightPrevious();
    }

    // Down arrow highlights next suggestions.
    if (event.key === 'ArrowDown') {
      highlightNext();
    }

    if (event.key === 'Backspace' && !inputRef) {
      if (currentLabelsCollection === null) return;

      removeLabel(currentLabelsCollection.length - 1);
    }
  };

  const focus = (): void => {
    setFocusedInput(true);
  };

  const unfocus = (): void => {
    setFocusedInput(false);
    resetHighlight();
  };

  const removeLabel = label => {
    if (currentLabelsCollection === null) return;

    const newLabels = [...currentLabelsCollection];
    newLabels.splice(label, 1);
    setCurrentLabelsCollection(newLabels);

    const newLabelsAsAString = newLabels.join(',');
    setMatchersString(newLabelsAsAString);
  };

  const removeLocalMatcher = () => {
    if (localMatchers === null) return;

    const newMatchers = [...localMatchers];
    newMatchers.splice(localMatchers.length - 1, 1);
    setLocalMatchers(newMatchers);
  };

  return (
    <>
      <div
        ref={setDivInputRef}
        className="w-full flex items-center text-sm border-gray-300 dark:border-gray-600 border-b"
      >
        <ul className="flex space-x-2">
          {currentLabelsCollection &&
            currentLabelsCollection.map((value, i) => (
              <li
                key={i}
                className="bg-indigo-600 w-fit py-1 px-2 text-gray-100 dark-gray-900 rounded-md"
              >
                {value}
              </li>
            ))}
        </ul>

        <input
          type="text"
          className={cx(
            'bg-transparent focus:ring-indigo-800 flex-1 block w-full px-2 py-2 text-sm outline-none',
            currentQuery.profType.profileName === '' && 'cursor-not-allowed'
          )}
          placeholder="filter profiles..."
          onChange={onChange}
          value={inputRef}
          onBlur={unfocus}
          onFocus={focus}
          onKeyPress={handleKeyPress}
          onKeyDown={handleKeyDown}
          onKeyUp={handleKeyUp}
          disabled={currentQuery.profType.profileName === ''}
        />
      </div>

      <div
        ref={setPopperElement}
        style={{...styles.popper, marginLeft: 0}}
        {...attributes.popper}
        className="z-50"
      >
        <Transition
          show={focusedInput && showSuggest}
          as={Fragment}
          leave="transition ease-in duration-100"
          leaveFrom="opacity-100"
          leaveTo="opacity-0"
        >
          <div
            style={{width: divInputRef?.offsetWidth}}
<<<<<<< HEAD
            className="absolute z-10 max-h-[400px] mt-1 bg-gray-50 dark:bg-gray-900 shadow-lg rounded-md text-base ring-1 ring-black ring-opacity-5 overflow-auto focus:outline-none sm:text-sm"
=======
            className="absolute z-10 mt-1 bg-gray-50 dark:bg-gray-900 shadow-lg rounded-md text-base ring-1 ring-black ring-opacity-5 overflow-auto focus:outline-none sm:text-sm"
>>>>>>> aeeac5d1
          >
            {labelNamesLoading ? (
              <LoadingSpinner />
            ) : (
              <>
                {suggestionSections.labelNames.map((l, i) => (
                  <div
                    key={i}
                    className={cx(
                      highlightedSuggestionIndex === i && 'text-white bg-indigo-600',
                      'cursor-default select-none relative py-2 pl-3 pr-9'
                    )}
                    onMouseOver={() => setHighlightedSuggestionIndex(i)}
                    onClick={() => applySuggestion(i)}
                    onMouseOut={() => resetHighlight()}
                  >
                    {l.value}
                  </div>
                ))}
              </>
            )}

            {suggestionSections.literals.map((l, i) => (
              <div
                key={i}
                className={cx(
                  highlightedSuggestionIndex === i + suggestionSections.labelNames.length &&
                    'text-white bg-indigo-600',
                  'cursor-default select-none relative py-2 pl-3 pr-9'
                )}
                onMouseOver={() =>
                  setHighlightedSuggestionIndex(i + suggestionSections.labelNames.length)
                }
                onClick={() => applySuggestion(i + suggestionSections.labelNames.length)}
                onMouseOut={() => resetHighlight()}
              >
                {l.value}
              </div>
            ))}

<<<<<<< HEAD
            {labelValuesLoading && lastCompleted.type === 'literal' ? (
=======
            {labelValuesLoading && suggestionSections.labelValues.length > 0 ? (
>>>>>>> aeeac5d1
              <LoadingSpinner />
            ) : (
              <>
                {suggestionSections.labelValues.map((l, i) => (
                  <div
                    key={i}
                    className={cx(
                      highlightedSuggestionIndex === i && 'text-white bg-indigo-600',
                      'cursor-default select-none relative py-2 pl-3 pr-9'
                    )}
                    onMouseOver={() => setHighlightedSuggestionIndex(i)}
                    onClick={() => applySuggestion(i)}
                    onMouseOut={() => resetHighlight()}
                  >
                    {l.value}
                  </div>
                ))}
              </>
            )}
          </div>
        </Transition>
      </div>
    </>
  );
};

export default MatchersInput;<|MERGE_RESOLUTION|>--- conflicted
+++ resolved
@@ -5,11 +5,7 @@
 import {usePopper} from 'react-popper';
 import cx from 'classnames';
 
-<<<<<<< HEAD
 import {useParcaTheme} from '../ParcaThemeContext';
-=======
-import Spinner from '../Spinner';
->>>>>>> aeeac5d1
 import {useGrpcMetadata} from '../GrpcMetadataContext';
 
 interface MatchersInputProps {
@@ -45,14 +41,6 @@
   literal = 'literal',
 }
 
-const LoadingSpinner = () => {
-  return (
-    <div className="pt-2 pb-4">
-      <Spinner />
-    </div>
-  );
-};
-
 // eslint-disable-next-line no-useless-escape
 const labelNameValueRe = /(^([a-z])\w+)(=|!=|=~|!~)(\")[a-zA-Z0-9_.-:]*(\")$/g;
 
@@ -68,28 +56,13 @@
 
   useEffect(() => {
     const call = client.labels({match: []}, {meta: metadata});
-<<<<<<< HEAD
-
-=======
->>>>>>> aeeac5d1
+
     setLoading(true);
+
     call.response
-      .then(response => {
-        setResult({response: response});
-<<<<<<< HEAD
-      })
-      .catch(error => {
-        setResult({error: error});
-      })
+      .then(response => setResult({response: response}))
+      .catch(error => setResult({error: error}))
       .finally(() => setLoading(false));
-=======
-        setLoading(false);
-      })
-      .catch(error => {
-        setResult({error: error});
-        setLoading(false);
-      });
->>>>>>> aeeac5d1
   }, [client, metadata]);
 
   return {result, loading};
@@ -144,39 +117,20 @@
 
   const {loading: labelNamesLoading, result} = useLabelNames(queryClient);
   const {response: labelNamesResponse, error: labelNamesError} = result;
-<<<<<<< HEAD
 
   const LoadingSpinner = () => {
     return <div className="pt-2 pb-4">{Spinner}</div>;
   };
-=======
->>>>>>> aeeac5d1
 
   const getLabelNameValues = (labelName: string) => {
     const call = queryClient.values({labelName: labelName, match: []}, {meta: metadata});
 
     setLabelValuesLoading(true);
-<<<<<<< HEAD
 
     call.response
-      .then(response => {
-        setLabelValuesResponse(response.labelValues);
-=======
-    call.response
-      .then(response => {
-        setLabelValuesResponse(response.labelValues);
-        setLabelValuesLoading(false);
->>>>>>> aeeac5d1
-      })
-      .catch(() => {
-        setLabelValuesResponse(null);
-        setLabelValuesLoading(false);
-<<<<<<< HEAD
-      })
+      .then(response => setLabelValuesResponse(response.labelValues))
+      .catch(() => setLabelValuesResponse(null))
       .finally(() => setLabelValuesLoading(false));
-=======
-      });
->>>>>>> aeeac5d1
   };
 
   const labelNames =
@@ -549,11 +503,7 @@
         >
           <div
             style={{width: divInputRef?.offsetWidth}}
-<<<<<<< HEAD
             className="absolute z-10 max-h-[400px] mt-1 bg-gray-50 dark:bg-gray-900 shadow-lg rounded-md text-base ring-1 ring-black ring-opacity-5 overflow-auto focus:outline-none sm:text-sm"
-=======
-            className="absolute z-10 mt-1 bg-gray-50 dark:bg-gray-900 shadow-lg rounded-md text-base ring-1 ring-black ring-opacity-5 overflow-auto focus:outline-none sm:text-sm"
->>>>>>> aeeac5d1
           >
             {labelNamesLoading ? (
               <LoadingSpinner />
@@ -594,11 +544,7 @@
               </div>
             ))}
 
-<<<<<<< HEAD
             {labelValuesLoading && lastCompleted.type === 'literal' ? (
-=======
-            {labelValuesLoading && suggestionSections.labelValues.length > 0 ? (
->>>>>>> aeeac5d1
               <LoadingSpinner />
             ) : (
               <>
