import React, {Fragment, useState, useEffect} from 'react';
import {Transition} from '@headlessui/react';
import {Query} from '@parca/parser';
import {
  LabelsResponse,
  LabelsRequest,
  QueryServiceClient,
  ServiceError,
  ValuesRequest,
  ValuesResponse,
} from '@parca/client';
import {usePopper} from 'react-popper';
import cx from 'classnames';

interface MatchersInputProps {
  queryClient: QueryServiceClient;
  setMatchersString: (arg: string) => void;
  runQuery: () => void;
  currentQuery: Query;
}

export interface ILabelNamesResult {
  response: LabelsResponse.AsObject | null;
  error: ServiceError | null;
}
export interface ILabelValuesResult {
  response: ValuesResponse.AsObject | null;
  error: ServiceError | null;
}

interface Matchers {
  key: string;
  matcherType: string;
  value: string;
}

const addQuoteMarks = (labelValue: string) => {
  // eslint-disable-next-line no-useless-escape
  return `\"${labelValue}\"`;
};

const labelNameValueRe = /(^([a-z])\w+)(=|!=|=~|!~)(\")[a-zA-Z0-9_.-:]*(\")$/g;

export interface ILabelValuesResult {
  response: ValuesResponse.AsObject | null;
  error: ServiceError | null;
}

enum Labels {
  labelName = 'labelName',
  labelValue = 'labelValue',
  literal = 'literal',
}

const addQuoteMarks = (labelValue: string) => {
  // eslint-disable-next-line no-useless-escape
  return `\"${labelValue}\"`;
};

export const useLabelNames = (client: QueryServiceClient): ILabelNamesResult => {
  const [result, setResult] = useState<ILabelNamesResult>({
    response: null,
    error: null,
  });

  useEffect(() => {
    client.labels(
      new LabelsRequest(),
      (error: ServiceError | null, responseMessage: LabelsResponse | null) => {
        const res = responseMessage == null ? null : responseMessage.toObject();

        setResult({
          response: res,
          error: error,
        });
      }
    );
  }, [client]);

  return result;
};

class Suggestion {
  type: string;
  typeahead: string;
  value: string;

  constructor(type: string, typeahead: string, value: string) {
    this.type = type;
    this.typeahead = typeahead;
    this.value = value;
  }
}

class Suggestions {
  literals: Suggestion[];
  labelNames: Suggestion[];
  labelValues: Suggestion[];

  constructor() {
    this.literals = [];
    this.labelNames = [];
    this.labelValues = [];
  }
}

const MatchersInput = ({
  queryClient,
  setMatchersString,
  runQuery,
  currentQuery,
}: MatchersInputProps): JSX.Element => {
  const [inputRef, setInputRef] = useState<string>('');
  const [divInputRef, setDivInputRef] = useState<HTMLDivElement | null>(null);
<<<<<<< HEAD
  const [currentLabelsCollection, setCurrentLabelsCollection] = useState<Array<any> | null>(null);
=======
  const [currentLabelsCollection, setCurrentLabelsCollection] = useState<Array<string> | null>(
    null
  );
  const [localMatchers, setLocalMatchers] = useState<Array<Matchers> | null>(null);
>>>>>>> 317c71cc
  const [focusedInput, setFocusedInput] = useState(false);
  const [showSuggest, setShowSuggest] = useState(true);
  const [highlightedSuggestionIndex, setHighlightedSuggestionIndex] = useState(-1);
  const [lastCompleted, setLastCompleted] = useState<Suggestion>(new Suggestion('', '', ''));
  const [popperElement, setPopperElement] = useState<HTMLDivElement | null>(null);
  const [labelValuesResponse, setLabelValuesResponse] = useState<string[] | null>(null);
  const {styles, attributes} = usePopper(divInputRef, popperElement, {
    placement: 'bottom-start',
  });

  const {response: labelNamesResponse, error: labelNamesError} = useLabelNames(queryClient);

  const getLabelNameValues = (labelName: string) => {
    const req = new ValuesRequest();
    req.setLabelName(labelName);

    queryClient.values(
      req,
      (error: ServiceError | null, responseMessage: ValuesResponse | null) => {
        setLabelValuesResponse(
          responseMessage == null ? null : responseMessage.toObject().labelValuesList
        );
      }
    );
  };

  const labelNames =
    (labelNamesError === undefined || labelNamesError == null) &&
    labelNamesResponse !== undefined &&
    labelNamesResponse != null
      ? labelNamesResponse.labelNamesList.filter(e => e !== '__name__')
      : [];

  const labelValues =
    labelValuesResponse !== undefined && labelValuesResponse != null ? labelValuesResponse : [];

  const value = currentQuery.matchersString();
  const suggestionSections = new Suggestions();

  Query.suggest(`{${value}`).forEach(function (s) {
    // Skip suggestions that we just completed. This really only works,
    // because we know the language is not repetitive. For a language that
    // has a repeating word, this would not work.
    if (lastCompleted !== null && lastCompleted.type === s.type) {
      return;
    }

    // Need to figure out if any literal suggestions make sense, but a
    // closing bracket doesn't in the guided query experience because all
    // we have the user do is type the matchers.
    if (s.type === Labels.literal && s.value !== '}') {
      suggestionSections.literals.push({
        type: s.type,
        typeahead: '',
        value: s.value,
      });
    }
    if (s.type === Labels.labelName) {
      const inputValue = s.typeahead.trim().toLowerCase();
      const inputLength = inputValue.length;

      const matches = labelNames.filter(function (label) {
        return label.toLowerCase().slice(0, inputLength) === inputValue;
      });

      matches.forEach(m =>
        suggestionSections.labelNames.push({
          type: s.type,
          typeahead: s.typeahead,
          value: m,
        })
      );
    }
<<<<<<< HEAD
    if (s.type === Labels.labelValue) {
=======
    if (s.type === 'labelValue') {
>>>>>>> 317c71cc
      const inputValue = s.typeahead.trim().toLowerCase();
      const inputLength = inputValue.length;

      const matches = labelValues.filter(function (label) {
        return label.toLowerCase().slice(0, inputLength) === inputValue;
      });

      matches.forEach(m =>
        suggestionSections.labelValues.push({
          type: s.type,
          typeahead: s.typeahead,
          value: m,
        })
      );
    }
  });

  const suggestionsLength =
    suggestionSections.literals.length +
    suggestionSections.labelNames.length +
    suggestionSections.labelValues.length;

  const getLabelsFromMatchers = matchers => {
    return matchers
      .filter(matcher => matcher.key !== '__name__')
      .map(matcher => matcher.key + matcher.matcherType + addQuoteMarks(matcher.value));
  };

  const getLabelsFromMatcherString = (matcherString: string) => {
<<<<<<< HEAD
    return matcherString
      .replaceAll('}', '')
      .replaceAll('{', '')
      .split(',')
      .filter(matcher => matcher !== '');
  };

  useEffect(() => {
    if (currentQuery.inputMatcherString === undefined && currentQuery.matchers.length === 0) return;

    if (currentQuery.inputMatcherString.length > 0) {
      setCurrentLabelsCollection(getLabelsFromMatcherString(currentQuery.inputMatcherString));
    } else if (currentQuery.matchers.length > 0) {
      setCurrentLabelsCollection(getLabelsFromMatchers(currentQuery.matchers));
    }
  }, []);
=======
    const matcherStringWithRemoveBraces = matcherString.replaceAll('}', '').replaceAll('{', '');

    const d = matcherStringWithRemoveBraces
      .split(',')
      .map(matcher => matcher.trim())
      .filter(matcher => labelNameValueRe.test(matcher))
      .filter(matcher => matcher !== '');

    return d;
  };

  useEffect(() => {
    const matchers = currentQuery.matchers.filter(matcher => matcher.key !== '__name__');

    if (matchers.length > 0) {
      setCurrentLabelsCollection(getLabelsFromMatchers(matchers));
    } else {
      if (localMatchers !== null) setCurrentLabelsCollection(getLabelsFromMatchers(localMatchers));
    }
  }, [currentQuery.matchers]);
>>>>>>> 317c71cc

  const resetHighlight = (): void => setHighlightedSuggestionIndex(-1);
  const resetLastCompleted = (): void => setLastCompleted(new Suggestion('', '', ''));

  const onChange = (e: React.ChangeEvent<HTMLInputElement>): void => {
    const newValue = e.target.value;
    setInputRef(newValue);
<<<<<<< HEAD
    if (currentLabelsCollection === null || currentLabelsCollection?.length === 0) {
      setMatchersString(newValue);
    } else {
      setMatchersString(currentLabelsCollection?.join(',') + ',' + newValue);
    }
=======

>>>>>>> 317c71cc
    resetLastCompleted();
    resetHighlight();
  };

  const complete = (suggestion: Suggestion): string => {
    return value.slice(0, value.length - suggestion.typeahead.length) + suggestion.value;
  };

  const getSuggestion = (index: number): Suggestion => {
    if (suggestionSections.labelValues.length > 0) {
      if (index < suggestionSections.labelValues.length) {
        return suggestionSections.labelValues[index];
      }
      return suggestionSections.literals[index - suggestionSections.labelValues.length];
    }

    if (index < suggestionSections.labelNames.length) {
      return suggestionSections.labelNames[index];
    }
    return suggestionSections.literals[index - suggestionSections.labelNames.length];
  };

  const highlightNext = (): void => {
    const nextIndex = highlightedSuggestionIndex + 1;

    if (nextIndex === suggestionsLength) {
      resetHighlight();
      return;
    }
    setHighlightedSuggestionIndex(nextIndex);
  };

  const highlightPrevious = (): void => {
    if (highlightedSuggestionIndex === -1) {
      // Didn't select anything, so starting at the bottom.
      setHighlightedSuggestionIndex(suggestionsLength - 1);
      return;
    }

    setHighlightedSuggestionIndex(highlightedSuggestionIndex - 1);
  };

  const applySuggestion = (suggestionIndex: number): void => {
    let suggestion = getSuggestion(suggestionIndex);

<<<<<<< HEAD
    if (suggestion.type === Labels.labelValue) {
=======
    if (suggestion.type === 'labelValue') {
>>>>>>> 317c71cc
      suggestion.value = addQuoteMarks(suggestion.value);
    }

    const newValue = complete(suggestion);
    resetHighlight();

<<<<<<< HEAD
    if (suggestion.type === Labels.labelName) {
=======
    if (suggestion.type === 'labelName') {
>>>>>>> 317c71cc
      getLabelNameValues(suggestion.value);
    }

    setLastCompleted(suggestion);
    setMatchersString(newValue);

<<<<<<< HEAD
    if (suggestion.type === Labels.labelValue) {
      const values = newValue.split(',');

      if (currentLabelsCollection === null) {
        setCurrentLabelsCollection(values);
      } else {
        setCurrentLabelsCollection((oldValues: Array<any>) => [
=======
    if (suggestion.type === 'labelValue') {
      const values = newValue.split(',');

      if (
        currentLabelsCollection === null ||
        (currentLabelsCollection && currentLabelsCollection.length === 0)
      ) {
        setCurrentLabelsCollection(values);
      } else {
        setCurrentLabelsCollection((oldValues: Array<string>) => [
>>>>>>> 317c71cc
          ...oldValues,
          values[values.length - 1],
        ]);
      }

      setInputRef('');
      focus();
      return;
<<<<<<< HEAD
    }

    if (lastCompleted.type === Labels.labelValue && suggestion.type === Labels.literal) {
      setInputRef('');
      focus();
      return;
    }

    if (currentLabelsCollection !== null) {
      setInputRef(newValue.substring(newValue.lastIndexOf(',') + 1));
      focus();
      return;
    }

=======
    }

    if (lastCompleted.type === 'labelValue' && suggestion.type === 'literal') {
      setInputRef('');
      focus();
      return;
    }

    if (currentLabelsCollection !== null) {
      setInputRef(newValue.substring(newValue.lastIndexOf(',') + 1));
      focus();
      return;
    }

>>>>>>> 317c71cc
    setInputRef(newValue);
    focus();
  };

  const applyHighlightedSuggestion = (): void => {
    applySuggestion(highlightedSuggestionIndex);
  };

  const handleKeyUp = (event: React.KeyboardEvent<HTMLInputElement>): void => {
<<<<<<< HEAD
    if (event.key === ',') {
      const values = inputRef.replaceAll(',', '');

      if (currentLabelsCollection === null) {
        setCurrentLabelsCollection([values]);
      } else {
        setCurrentLabelsCollection((oldValues: Array<any>) => [...oldValues, values]);
=======
    const values = inputRef.replaceAll(',', '');

    if (labelNameValueRe.test(inputRef)) {
      if (currentLabelsCollection === null) {
        setMatchersString(inputRef);
      } else {
        setMatchersString(currentLabelsCollection?.join(',') + ',' + values);
      }
      setInputRef('');
    }

    if (event.key === ',') {
      if (inputRef.length === 0) event.preventDefault();

      const values = inputRef.replaceAll(',', '');
      if (currentLabelsCollection === null) {
        setCurrentLabelsCollection([values]);
      } else {
        setCurrentLabelsCollection((oldValues: Array<string>) => {
          if (!labelNameValueRe.test(inputRef)) return oldValues;
          return [...oldValues, values];
        });
        setMatchersString(currentLabelsCollection?.join(',') + ',' + values);
>>>>>>> 317c71cc
      }

      setInputRef('');
    }
  };

  const handleKeyPress = (event: React.KeyboardEvent<HTMLInputElement>): void => {
    // If there is a highlighted suggestion and enter is hit, we complete
    // with the highlighted suggestion.
    if (highlightedSuggestionIndex >= 0 && event.key === 'Enter') {
      applyHighlightedSuggestion();
<<<<<<< HEAD
      if (lastCompleted.type === Labels.labelValue) setLabelValuesResponse(null);
=======
      if (lastCompleted.type === 'labelValue') setLabelValuesResponse(null);

      const matchers = currentQuery.matchers.filter(matcher => matcher.key !== '__name__');
      setLocalMatchers(prevState => {
        if (inputRef.length > 0) return prevState;
        if (matchers.length === 0) return prevState;
        return matchers;
      });
>>>>>>> 317c71cc
    }

    // If no suggestions is highlighted and we hit enter, we run the query,
    // and hide suggestions until another actions enables them again.
    if (highlightedSuggestionIndex === -1 && event.key === 'Enter') {
<<<<<<< HEAD
      if (lastCompleted.type === Labels.labelValue) setLabelValuesResponse(null);
=======
      if (lastCompleted.type === 'labelValue') setLabelValuesResponse(null);
>>>>>>> 317c71cc
      setShowSuggest(false);
      runQuery();
      return;
    }

    setShowSuggest(true);
  };

  const handleKeyDown = (event: React.KeyboardEvent<HTMLInputElement>): void => {
    if (event.key === 'Backspace' && !inputRef) {
      if (currentLabelsCollection === null) return;

      removeLabel(currentLabelsCollection.length - 1);
      removeLocalMatcher();
    }

    // Don't need to handle any key interactions if no suggestions there.
    if (suggestionsLength === 0) {
      return;
    }

    // Handle tabbing through suggestions.
    if (event.key === 'Tab' && suggestionsLength > 0) {
      event.preventDefault();
      if (event.shiftKey) {
        // Shift + tab goes up.
        highlightPrevious();
        return;
      }
      // Just tab goes down.
      highlightNext();
    }

    // Up arrow highlights previous suggestions.
    if (event.key === 'ArrowUp') {
      highlightPrevious();
    }

    // Down arrow highlights next suggestions.
    if (event.key === 'ArrowDown') {
      highlightNext();
    }

    if (event.key === 'Backspace' && !inputRef) {
      if (currentLabelsCollection === null) return;

      removeLabel(currentLabelsCollection.length - 1);
    }
  };

  const focus = (): void => {
    setFocusedInput(true);
  };

  const unfocus = (): void => {
    setFocusedInput(false);
    resetHighlight();
  };

<<<<<<< HEAD
  const removeLabel = i => {
    if (currentLabelsCollection === null) return;

    const newLabels = [...currentLabelsCollection];
    newLabels.splice(i, 1);
=======
  const removeLabel = label => {
    if (currentLabelsCollection === null) return;

    const newLabels = [...currentLabelsCollection];
    newLabels.splice(label, 1);
>>>>>>> 317c71cc
    setCurrentLabelsCollection(newLabels);

    const newLabelsAsAString = newLabels.join(',');
    setMatchersString(newLabelsAsAString);
  };

<<<<<<< HEAD
=======
  const removeLocalMatcher = () => {
    if (localMatchers === null) return;

    const newMatchers = [...localMatchers];
    newMatchers.splice(localMatchers.length - 1, 1);
    setLocalMatchers(newMatchers);
  };

>>>>>>> 317c71cc
  return (
    <>
      <div
        ref={setDivInputRef}
        className="w-full flex items-center text-sm border-gray-300 dark:border-gray-600 border-b"
      >
        <ul className="flex space-x-2">
          {currentLabelsCollection &&
            currentLabelsCollection.map((value, i) => (
              <li key={i} className="bg-indigo-600 w-fit py-1 px-2 text-gray-100 dark-gray-900">
                {value}
              </li>
            ))}
        </ul>

        <input
          type="text"
          className="bg-transparent focus:ring-indigo-800 flex-1 block w-full px-2 py-2 text-sm outline-none"
          placeholder="filter profiles..."
          onChange={onChange}
          value={inputRef}
          onBlur={unfocus}
          onFocus={focus}
          onKeyPress={handleKeyPress}
          onKeyDown={handleKeyDown}
          onKeyUp={handleKeyUp}
        />
      </div>

      {suggestionsLength > 0 && (
        <div
          ref={setPopperElement}
          style={{...styles.popper, marginLeft: 0}}
          {...attributes.popper}
          className="z-50"
        >
          <Transition
            show={focusedInput && showSuggest}
            as={Fragment}
            leave="transition ease-in duration-100"
            leaveFrom="opacity-100"
            leaveTo="opacity-0"
          >
            <div
              style={{width: divInputRef?.offsetWidth}}
              className="absolute z-10 mt-1 bg-gray-50 dark:bg-gray-900 shadow-lg rounded-md text-base ring-1 ring-black ring-opacity-5 overflow-auto focus:outline-none sm:text-sm"
            >
              {suggestionSections.labelNames.map((l, i) => (
                <div
                  key={i}
                  className={cx(
                    highlightedSuggestionIndex === i && 'text-white bg-indigo-600',
                    'cursor-default select-none relative py-2 pl-3 pr-9'
                  )}
                  onMouseOver={() => setHighlightedSuggestionIndex(i)}
                  onClick={() => applySuggestion(i)}
                  onMouseOut={() => resetHighlight()}
                >
                  {l.value}
                </div>
              ))}
              {suggestionSections.literals.map((l, i) => (
                <div
                  key={i}
                  className={cx(
                    highlightedSuggestionIndex === i + suggestionSections.labelNames.length &&
                      'text-white bg-indigo-600',
                    'cursor-default select-none relative py-2 pl-3 pr-9'
                  )}
                  onMouseOver={() =>
                    setHighlightedSuggestionIndex(i + suggestionSections.labelNames.length)
                  }
                  onClick={() => applySuggestion(i + suggestionSections.labelNames.length)}
                  onMouseOut={() => resetHighlight()}
                >
                  {l.value}
                </div>
              ))}
              {suggestionSections.labelValues.map((l, i) => (
                <div
                  key={i}
                  className={cx(
                    highlightedSuggestionIndex === i && 'text-white bg-indigo-600',
                    'cursor-default select-none relative py-2 pl-3 pr-9'
                  )}
                  onMouseOver={() => setHighlightedSuggestionIndex(i)}
                  onClick={() => applySuggestion(i)}
                  onMouseOut={() => resetHighlight()}
                >
                  {l.value}
                </div>
              ))}
            </div>
          </Transition>
        </div>
      )}
    </>
  );
};

export default MatchersInput;<|MERGE_RESOLUTION|>--- conflicted
+++ resolved
@@ -112,14 +112,10 @@
 }: MatchersInputProps): JSX.Element => {
   const [inputRef, setInputRef] = useState<string>('');
   const [divInputRef, setDivInputRef] = useState<HTMLDivElement | null>(null);
-<<<<<<< HEAD
-  const [currentLabelsCollection, setCurrentLabelsCollection] = useState<Array<any> | null>(null);
-=======
   const [currentLabelsCollection, setCurrentLabelsCollection] = useState<Array<string> | null>(
     null
   );
   const [localMatchers, setLocalMatchers] = useState<Array<Matchers> | null>(null);
->>>>>>> 317c71cc
   const [focusedInput, setFocusedInput] = useState(false);
   const [showSuggest, setShowSuggest] = useState(true);
   const [highlightedSuggestionIndex, setHighlightedSuggestionIndex] = useState(-1);
@@ -193,11 +189,7 @@
         })
       );
     }
-<<<<<<< HEAD
     if (s.type === Labels.labelValue) {
-=======
-    if (s.type === 'labelValue') {
->>>>>>> 317c71cc
       const inputValue = s.typeahead.trim().toLowerCase();
       const inputLength = inputValue.length;
 
@@ -226,36 +218,6 @@
       .map(matcher => matcher.key + matcher.matcherType + addQuoteMarks(matcher.value));
   };
 
-  const getLabelsFromMatcherString = (matcherString: string) => {
-<<<<<<< HEAD
-    return matcherString
-      .replaceAll('}', '')
-      .replaceAll('{', '')
-      .split(',')
-      .filter(matcher => matcher !== '');
-  };
-
-  useEffect(() => {
-    if (currentQuery.inputMatcherString === undefined && currentQuery.matchers.length === 0) return;
-
-    if (currentQuery.inputMatcherString.length > 0) {
-      setCurrentLabelsCollection(getLabelsFromMatcherString(currentQuery.inputMatcherString));
-    } else if (currentQuery.matchers.length > 0) {
-      setCurrentLabelsCollection(getLabelsFromMatchers(currentQuery.matchers));
-    }
-  }, []);
-=======
-    const matcherStringWithRemoveBraces = matcherString.replaceAll('}', '').replaceAll('{', '');
-
-    const d = matcherStringWithRemoveBraces
-      .split(',')
-      .map(matcher => matcher.trim())
-      .filter(matcher => labelNameValueRe.test(matcher))
-      .filter(matcher => matcher !== '');
-
-    return d;
-  };
-
   useEffect(() => {
     const matchers = currentQuery.matchers.filter(matcher => matcher.key !== '__name__');
 
@@ -265,7 +227,6 @@
       if (localMatchers !== null) setCurrentLabelsCollection(getLabelsFromMatchers(localMatchers));
     }
   }, [currentQuery.matchers]);
->>>>>>> 317c71cc
 
   const resetHighlight = (): void => setHighlightedSuggestionIndex(-1);
   const resetLastCompleted = (): void => setLastCompleted(new Suggestion('', '', ''));
@@ -273,15 +234,6 @@
   const onChange = (e: React.ChangeEvent<HTMLInputElement>): void => {
     const newValue = e.target.value;
     setInputRef(newValue);
-<<<<<<< HEAD
-    if (currentLabelsCollection === null || currentLabelsCollection?.length === 0) {
-      setMatchersString(newValue);
-    } else {
-      setMatchersString(currentLabelsCollection?.join(',') + ',' + newValue);
-    }
-=======
-
->>>>>>> 317c71cc
     resetLastCompleted();
     resetHighlight();
   };
@@ -327,38 +279,21 @@
   const applySuggestion = (suggestionIndex: number): void => {
     let suggestion = getSuggestion(suggestionIndex);
 
-<<<<<<< HEAD
     if (suggestion.type === Labels.labelValue) {
-=======
-    if (suggestion.type === 'labelValue') {
->>>>>>> 317c71cc
       suggestion.value = addQuoteMarks(suggestion.value);
     }
 
     const newValue = complete(suggestion);
     resetHighlight();
 
-<<<<<<< HEAD
     if (suggestion.type === Labels.labelName) {
-=======
-    if (suggestion.type === 'labelName') {
->>>>>>> 317c71cc
       getLabelNameValues(suggestion.value);
     }
 
     setLastCompleted(suggestion);
     setMatchersString(newValue);
 
-<<<<<<< HEAD
     if (suggestion.type === Labels.labelValue) {
-      const values = newValue.split(',');
-
-      if (currentLabelsCollection === null) {
-        setCurrentLabelsCollection(values);
-      } else {
-        setCurrentLabelsCollection((oldValues: Array<any>) => [
-=======
-    if (suggestion.type === 'labelValue') {
       const values = newValue.split(',');
 
       if (
@@ -368,7 +303,6 @@
         setCurrentLabelsCollection(values);
       } else {
         setCurrentLabelsCollection((oldValues: Array<string>) => [
->>>>>>> 317c71cc
           ...oldValues,
           values[values.length - 1],
         ]);
@@ -377,7 +311,6 @@
       setInputRef('');
       focus();
       return;
-<<<<<<< HEAD
     }
 
     if (lastCompleted.type === Labels.labelValue && suggestion.type === Labels.literal) {
@@ -392,22 +325,6 @@
       return;
     }
 
-=======
-    }
-
-    if (lastCompleted.type === 'labelValue' && suggestion.type === 'literal') {
-      setInputRef('');
-      focus();
-      return;
-    }
-
-    if (currentLabelsCollection !== null) {
-      setInputRef(newValue.substring(newValue.lastIndexOf(',') + 1));
-      focus();
-      return;
-    }
-
->>>>>>> 317c71cc
     setInputRef(newValue);
     focus();
   };
@@ -417,15 +334,6 @@
   };
 
   const handleKeyUp = (event: React.KeyboardEvent<HTMLInputElement>): void => {
-<<<<<<< HEAD
-    if (event.key === ',') {
-      const values = inputRef.replaceAll(',', '');
-
-      if (currentLabelsCollection === null) {
-        setCurrentLabelsCollection([values]);
-      } else {
-        setCurrentLabelsCollection((oldValues: Array<any>) => [...oldValues, values]);
-=======
     const values = inputRef.replaceAll(',', '');
 
     if (labelNameValueRe.test(inputRef)) {
@@ -449,7 +357,6 @@
           return [...oldValues, values];
         });
         setMatchersString(currentLabelsCollection?.join(',') + ',' + values);
->>>>>>> 317c71cc
       }
 
       setInputRef('');
@@ -461,10 +368,7 @@
     // with the highlighted suggestion.
     if (highlightedSuggestionIndex >= 0 && event.key === 'Enter') {
       applyHighlightedSuggestion();
-<<<<<<< HEAD
       if (lastCompleted.type === Labels.labelValue) setLabelValuesResponse(null);
-=======
-      if (lastCompleted.type === 'labelValue') setLabelValuesResponse(null);
 
       const matchers = currentQuery.matchers.filter(matcher => matcher.key !== '__name__');
       setLocalMatchers(prevState => {
@@ -472,17 +376,12 @@
         if (matchers.length === 0) return prevState;
         return matchers;
       });
->>>>>>> 317c71cc
     }
 
     // If no suggestions is highlighted and we hit enter, we run the query,
     // and hide suggestions until another actions enables them again.
     if (highlightedSuggestionIndex === -1 && event.key === 'Enter') {
-<<<<<<< HEAD
-      if (lastCompleted.type === Labels.labelValue) setLabelValuesResponse(null);
-=======
       if (lastCompleted.type === 'labelValue') setLabelValuesResponse(null);
->>>>>>> 317c71cc
       setShowSuggest(false);
       runQuery();
       return;
@@ -542,27 +441,17 @@
     resetHighlight();
   };
 
-<<<<<<< HEAD
-  const removeLabel = i => {
-    if (currentLabelsCollection === null) return;
-
-    const newLabels = [...currentLabelsCollection];
-    newLabels.splice(i, 1);
-=======
   const removeLabel = label => {
     if (currentLabelsCollection === null) return;
 
     const newLabels = [...currentLabelsCollection];
     newLabels.splice(label, 1);
->>>>>>> 317c71cc
     setCurrentLabelsCollection(newLabels);
 
     const newLabelsAsAString = newLabels.join(',');
     setMatchersString(newLabelsAsAString);
   };
 
-<<<<<<< HEAD
-=======
   const removeLocalMatcher = () => {
     if (localMatchers === null) return;
 
@@ -571,7 +460,6 @@
     setLocalMatchers(newMatchers);
   };
 
->>>>>>> 317c71cc
   return (
     <>
       <div
