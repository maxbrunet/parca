--- conflicted
+++ resolved
@@ -247,36 +247,7 @@
   const [relPos, setRelPos] = useState(-1);
   const [pos, setPos] = useState([0, 0]);
   const metricPointRef = useRef(null);
-<<<<<<< HEAD
   const isShiftDown = useIsShiftDown();
-=======
-
-  useEffect(() => {
-    const handleShiftDown = (event: {keyCode: number}): void => {
-      if (event.keyCode === 16) {
-        setFreezeTooltip(true);
-      }
-    };
-    window.addEventListener('keydown', handleShiftDown);
-
-    return () => {
-      window.removeEventListener('keydown', handleShiftDown);
-    };
-  }, []);
-
-  useEffect(() => {
-    const handleShiftUp = (event: {keyCode: number}): void => {
-      if (event.keyCode === 16) {
-        setFreezeTooltip(false);
-      }
-    };
-    window.addEventListener('keyup', handleShiftUp);
-
-    return () => {
-      window.removeEventListener('keyup', handleShiftUp);
-    };
-  }, []);
->>>>>>> 0c682cc8
 
   const time: number = parseFloat(profile?.HistoryParams().time);
 
