import React from 'react';
<<<<<<< HEAD

const Card = ({children}: {children: React.ReactNode}) => {
=======
import cx from 'classnames';

interface CardProps {
  children: React.ReactNode;
  className?: string;
}

const Card = ({children, className = ''}: CardProps) => {
>>>>>>> bcb40f6a
  return (
    <div className="mx-auto">
      <div
        className={cx(
          'g-gray dark:bg-gray-700 shadow overflow-hidden sm:rounded-lg flex-1 flex-column',
          {[className]: className.length}
        )}
      >
        {children}
      </div>
    </div>
  );
};

const Header = ({children}: {children: React.ReactNode}) => {
  return (
    <div
      className="bg-gray-200 dark:bg-gray-800 px-4 py-4 sm:px-6"
      style={{justifyContent: 'space-between', alignItems: 'stretch'}}
    >
      {children}
    </div>
  );
};

const Body = ({children}: {children: React.ReactNode}) => {
  return <div className="p-4">{children}</div>;
};

export default Object.assign(Card, {
  Header,
  Body,
});<|MERGE_RESOLUTION|>--- conflicted
+++ resolved
@@ -1,8 +1,4 @@
 import React from 'react';
-<<<<<<< HEAD
-
-const Card = ({children}: {children: React.ReactNode}) => {
-=======
 import cx from 'classnames';
 
 interface CardProps {
@@ -11,7 +7,6 @@
 }
 
 const Card = ({children, className = ''}: CardProps) => {
->>>>>>> bcb40f6a
   return (
     <div className="mx-auto">
       <div
